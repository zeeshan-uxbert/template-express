--- conflicted
+++ resolved
@@ -2,12 +2,9 @@
 import cors from 'cors';
 import express from 'express';
 import helmet from 'helmet';
-<<<<<<< HEAD
 import cors from 'cors';
 import compression from 'compression';
 import { writeFileSync } from 'fs';
-=======
->>>>>>> a9d62a0c
 
 import { features } from '../config/features.js';
 import { errorHandler, notFoundHandler } from '../middlewares/error.js';
