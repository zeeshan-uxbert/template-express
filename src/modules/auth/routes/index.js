import { Router } from 'express';
import { features } from '../../../config/features.js';
import { jwtGuard } from '../../../security/jwtGuard.js';
import { createDataSource } from '../../../db/typeorm.js';
import { UserModel } from '../../users/models/user.model.js';
import { UserService } from '../../users/services/user.service.js';
import { AuthController } from '../controllers/auth.controller.js';
import {
  TypeOrmUserRepository,
  MongooseUserRepository,
} from '../../users/repositories/user.repository.js';

export function authModuleRouter() {
  const r = Router();
<<<<<<< HEAD

  let userRepo = null;
  if (features.typeorm) {
    const ds = createDataSource();
    ds.initialize?.();
    userRepo = new TypeOrmUserRepository(ds);
  } else if (features.mongoose) {
    userRepo = new MongooseUserRepository(UserModel);
  }
  const userService = userRepo ? new UserService(userRepo) : null;

  /**
   * @openapi
   * /auth/login:
   *   post:
   *     summary: User login
   *     description: Logs in a user with email and password, returning an access token.
   *     tags:
   *       - Auth
   *     requestBody:
   *       required: true
   *       content:
   *         application/json:
   *           schema:
   *             type: object
   *             required:
   *               - email
   *               - password
   *             properties:
   *               email:
   *                 type: string
   *                 example: user@example.com
   *               password:
   *                 type: string
   *                 example: secret123
   *     responses:
   *       200:
   *         description: Successful login
   *         content:
   *           application/json:
   *             schema:
   *               type: object
   *               properties:
   *                 accessToken:
   *                   type: string
   *                 refreshToken:
   *                   type: string
   *       401:
   *         description: Invalid credentials
   */
  r.post('/login', AuthController.login);

  /**
   * @openapi
   * /auth/register:
   *   post:
   *     summary: User registration
   *     description: Registers a new user and returns their ID and email.
   *     tags:
   *       - Auth
   *     requestBody:
   *       required: true
   *       content:
   *         application/json:
   *           schema:
   *             type: object
   *             required:
   *               - email
   *               - password
   *             properties:
   *               email:
   *                 type: string
   *                 example: newuser@example.com
   *               password:
   *                 type: string
   *                 example: secret123
   *     responses:
   *       201:
   *         description: User created successfully
   *         content:
   *           application/json:
   *             schema:
   *               type: object
   *               properties:
   *                 id:
   *                   type: string
   *                 email:
   *                   type: string
   *       501:
   *         description: Registration not enabled
   */
=======

  let userRepo = null;
  if (features.typeorm) {
    const ds = createDataSource();
    ds.initialize?.();
    userRepo = new TypeOrmUserRepository(ds);
  } else if (features.mongoose) {
    userRepo = new MongooseUserRepository(UserModel);
  }
  const userService = userRepo ? new UserService(userRepo) : null;

  r.post('/login', AuthController.login);
>>>>>>> 0cca3f93
  r.post('/register', async (req, res, next) => {
    try {
      if (!userService) return res.status(501).json({ error: { code: 'NOT_ENABLED' } });
      const user = await userService.register(req.body);
      res.status(201).json({ id: user.id || user._id, email: user.email });
    } catch (e) {
      next(e);
    }
  });
<<<<<<< HEAD

  /**
   * @openapi
   * /auth/me:
   *   get:
   *     summary: Get current user
   *     description: Returns details of the currently authenticated user.
   *     tags:
   *       - Auth
   *     security:
   *       - bearerAuth: []
   *     responses:
   *       200:
   *         description: Current user profile
   *         content:
   *           application/json:
   *             schema:
   *               type: object
   *               properties:
   *                 id:
   *                   type: string
   *                 email:
   *                   type: string
   *       401:
   *         description: Unauthorized
   */
  r.get('/me', jwtGuard, AuthController.me);

=======
  r.get('/me', jwtGuard, AuthController.me);
>>>>>>> 0cca3f93
  return r;
}<|MERGE_RESOLUTION|>--- conflicted
+++ resolved
@@ -12,7 +12,6 @@
 
 export function authModuleRouter() {
   const r = Router();
-<<<<<<< HEAD
 
   let userRepo = null;
   if (features.typeorm) {
@@ -104,20 +103,6 @@
    *       501:
    *         description: Registration not enabled
    */
-=======
-
-  let userRepo = null;
-  if (features.typeorm) {
-    const ds = createDataSource();
-    ds.initialize?.();
-    userRepo = new TypeOrmUserRepository(ds);
-  } else if (features.mongoose) {
-    userRepo = new MongooseUserRepository(UserModel);
-  }
-  const userService = userRepo ? new UserService(userRepo) : null;
-
-  r.post('/login', AuthController.login);
->>>>>>> 0cca3f93
   r.post('/register', async (req, res, next) => {
     try {
       if (!userService) return res.status(501).json({ error: { code: 'NOT_ENABLED' } });
@@ -127,7 +112,6 @@
       next(e);
     }
   });
-<<<<<<< HEAD
 
   /**
    * @openapi
@@ -156,8 +140,5 @@
    */
   r.get('/me', jwtGuard, AuthController.me);
 
-=======
-  r.get('/me', jwtGuard, AuthController.me);
->>>>>>> 0cca3f93
   return r;
 }